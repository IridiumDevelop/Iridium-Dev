--- conflicted
+++ resolved
@@ -131,11 +131,7 @@
  .../blink/renderer/core/css/style_engine.h    |    1 +
  .../renderer/core/exported/web_document.cc    |   15 +-
  .../definitions/adblock_private.d.ts          |   14 +
-<<<<<<< HEAD
- 121 files changed, 6140 insertions(+), 1301 deletions(-)
-=======
- 120 files changed, 6139 insertions(+), 1301 deletions(-)
->>>>>>> fe6db89a
+121 files changed, 6140 insertions(+), 1301 deletions(-)
  create mode 100644 chrome/browser/resources/settings/adblock_page/adblock_page.html
  create mode 100644 chrome/browser/resources/settings/adblock_page/adblock_page.ts
  rename components/adblock/android/java/res/xml/{adblock_preferences.xml => eyeo_adblock_preferences.xml} (56%)
